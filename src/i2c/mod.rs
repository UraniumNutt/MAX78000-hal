use crate::core_peripheral_clock;
use crate::error::{ErrorKind, Result};
use crate::memory_map::mmio;
use core::marker::PhantomData;

pub mod registers;

mod private {
    pub trait I2CPortCompatable {}
}

pub struct NoPort {}
pub struct I2CPort0 {}
pub struct I2CPort1 {}
pub struct I2CPort2 {}

impl private::I2CPortCompatable for NoPort {}
impl private::I2CPortCompatable for I2CPort0 {}
impl private::I2CPortCompatable for I2CPort1 {}
impl private::I2CPortCompatable for I2CPort2 {}

#[allow(dead_code)]
pub struct I2C<Port: private::I2CPortCompatable = NoPort> {
    master_enabled: bool,
    slave_address: usize,
    ph: PhantomData<Port>,
}

/// # Registers
/// This is a "420 what you smoking?" kinda issue with Rust.
///
/// Waiting for this unstable feature to become stable to avoid
/// doing this trash. (See issues 8995, 16240, 108491).
///
/// # What we cannot do
/// ```no_compile
/// struct MyStruct {}
///
/// impl MyStruct {
///    // error[E0658]: inherent associated types are unstable
///    type MyInnerType = usize;
/// }
/// ```
/// We are also unable to put them into a struct, macro, or anything else.
/// They **MUST** be done in each and every function. This macro just copy
/// and pastes each and every type into each function to avoid this problem.
///
/// # What does this macro _(\*cough\* trash)_ do?
/// It will paste each of the registers into the function. This allows one
/// to not have to write `registers::ControlRegister<{ mmio::I2C_PORT_0}>` each
/// time they would like to use the register types.
macro_rules! registers {
    ($port:expr) => {
        #[allow(unused)]
        type ControlRegister = registers::ControlRegister<{ $port }>;
        #[allow(unused)]
        type DMAControl = registers::DMAControl<{ $port }>;
        #[allow(unused)]
        type DataRegister = registers::DataRegister<{ $port }>;
        #[allow(unused)]
        type FIFOLengthRegister = registers::FIFOLengthRegister<{ $port }>;
        #[allow(unused)]
        type HighSCLControl = registers::HighSCLControl<{ $port }>;
        #[allow(unused)]
        type HighSpeedClockControl = registers::HighSpeedClockControl<{ $port }>;
        #[allow(unused)]
        type InterruptEnable0 = registers::InterruptEnable0<{ $port }>;
        #[allow(unused)]
        type InterruptEnable1 = registers::InterruptEnable1<{ $port }>;
        #[allow(unused)]
        type InterruptFlag0 = registers::InterruptFlag0<{ $port }>;
        #[allow(unused)]
        type InterruptFlag1 = registers::InterruptFlag1<{ $port }>;
        #[allow(unused)]
        type LowSCLControl = registers::LowSCLControl<{ $port }>;
        #[allow(unused)]
        type MasterControl = registers::MasterControl<{ $port }>;
        #[allow(unused)]
        type ReceiveControl0 = registers::ReceiveControl0<{ $port }>;
        #[allow(unused)]
        type ReceiveControl1 = registers::ReceiveControl1<{ $port }>;
        #[allow(unused)]
        type SlaveAddress = registers::SlaveAddress<{ $port }>;
        #[allow(unused)]
        type StatusRegister = registers::StatusRegister<{ $port }>;
        #[allow(unused)]
        type TimeoutControl = registers::TimeoutControl<{ $port }>;
        #[allow(unused)]
        type TransmitControl0 = registers::TransmitControl0<{ $port }>;
        #[allow(unused)]
        type TransmitControl1 = registers::TransmitControl1<{ $port }>;
    };
}

/// # I2C Bus Control Event
/// Send a event marker to the I2C bus.
///
<<<<<<< HEAD
/// Event markers are messages (really just state changes) that significant
=======
/// Event markers are messages (really just state changes) that signify
>>>>>>> 77d25c24
/// a device that some operation is occurring. For example, you can send
/// either `START`, `RESTART` (kinda), or `STOP` over the I2C bus.
///
/// # `START`
/// When sending a start event, devices on the I2C bus are ready and waiting
/// to receive their address. If a device is addressed (with RW bit) then it
/// will be the one that is going to handle this transmission.
///
/// # `RESTART`
/// When sending a restart event, devices on the I2C bus will not first be prompted
/// to go into idle (if the device supports it). This is usually faster for slave devices
/// to respond, so when sending a command immediately after another its a good idea
/// to send `RESTART`
///
/// # `STOP`
/// This signifies to the devices on the bus that this communication frame is over
/// and the bus can go back to idle.
///
pub enum I2CBusControlEvent {
    /// # `START`
    /// When sending a start event, devices on the I2C bus are ready and waiting
    /// to receive their address. If a device is addressed (with RW bit) then it
    /// will be the one that is going to handle this transmission.
    Start,
    /// # `RESTART`
    /// When sending a restart event, devices on the I2C bus will not first be prompted
    /// to go into idle (if the device supports it). This is usually faster for slave devices
    /// to respond, so when sending a command immediately after another its a good idea
    /// to send `RESTART`
    Restart,
    /// # `STOP`
    /// This signifies to the devices on the bus that this communication frame is over
    /// and the bus can go back to idle.
    Stop,
}

#[allow(unused)]
impl I2C<NoPort> {
    /// # Port 0 Init Master
    /// Init and Quarry port 0 on the I2C bus.  
    pub fn port_0_init_master() -> Result<I2C<I2CPort0>> {
        I2C::<I2CPort0>::init(true, 0x00)
    }

    /// # Port 0 Init Slave
    /// Init and Quarry port 0 on the I2C bus.
    pub fn port_0_init_slave(slave_address: usize) -> Result<I2C<I2CPort0>> {
        I2C::<I2CPort0>::init(false, slave_address)
    }

    pub fn port_1_init() -> Result<I2C<I2CPort1>> {
        todo!()
    }

    pub fn port_2_init() -> Result<I2C<I2CPort2>> {
        todo!()
    }
}

const MAX_I2C_SLAVE_ADDRESS_7_BIT: usize = 0b1111111;
const MAX_I2C_SLAVE_ADDRESS_10_BIT: usize = 0b1111111111;

#[allow(unused)]
const MAX_I2C_NORMAL_CLOCK_HZ: usize = 100000;
#[allow(unused)]
const MAX_I2C_FAST_CLOCK_HZ: usize = 400000;
const MAX_I2C_FASTPLUS_CLOCK_TIME: usize = 1000000;
const MAX_I2C_HIGHSPEED_CLOCK_TIME: usize = 3400000;

const MAX_I2C_FIFO_TRANSACTION: usize = 256;

#[cfg(not(test))]
extern "C" {
    fn MXC_Delay(us: u32);
}

/// # We need this for I2C, but uh I have not gotten to it yet :)
#[cfg(not(test))]
fn microcontroller_delay(us: usize) {
    unsafe { MXC_Delay(us as u32) }
}

#[cfg(test)]
fn microcontroller_delay(_us: usize) {}

#[allow(unused)]
impl I2C<I2CPort0> {
    fn init(enable_master: bool, slave_address: usize) -> Result<Self> {
        registers!(mmio::I2C_PORT_1);

        // Attempt to take control of the bus
        Self::bus_recover(16)?;

        // Enable the I2C peripheral
        unsafe {
            ControlRegister::set_i2c_peripheral_enable(true);
        }

        Self::clear_rx_fifo();
        Self::clear_tx_fifo();

        Self::set_rx_fifo_threshold(2);
        Self::set_tx_fifo_threshold(6);

        Self::enable_master(enable_master)?;

        if !enable_master {
            Self::set_hardware_slave_address(slave_address)?;
        }

        Ok(Self {
            master_enabled: enable_master,
            slave_address,
            ph: PhantomData,
        })
    }

    fn set_hardware_slave_address(address: usize) -> Result<()> {
        registers!(mmio::I2C_PORT_1);

        if address > MAX_I2C_SLAVE_ADDRESS_10_BIT {
            return Err(ErrorKind::BadParam);
        }

        if address > MAX_I2C_SLAVE_ADDRESS_7_BIT {
            unsafe {
                SlaveAddress::set_slave_mode_extended_address_length_select(true);
            }
        }

        unsafe {
            SlaveAddress::set_slave_mode_address(address as u16);
        }

        Ok(())
    }

<<<<<<< HEAD
    fn master_transaction(
=======
    pub fn master_transaction(
>>>>>>> 77d25c24
        &self,
        address: usize,
        rx: Option<&mut [u8]>,
        tx: Option<&[u8]>,
    ) -> Result<()> {
<<<<<<< HEAD
        let reading = rx.is_some();
        let writing = tx.is_some();

        if !reading || writing {}
        todo!()
    }

    fn send_address_with_rw(&self, address: usize, is_writting: bool) {}

    pub fn send_bus_event(&self, event: I2CBusControlEvent) -> Result<()> {
        registers!(mmio::I2C_PORT_0);
        if !self.master_enabled {
            return Err(ErrorKind::BadState);
        }

=======
        registers!(mmio::I2C_PORT_1);
        let reading = rx.is_some();
        let writing = tx.is_some();

        if !reading || writing {
            Self::send_address_with_rw(address, true);
            Self::send_bus_event(I2CBusControlEvent::Start)?;
        }

        // Not the best, but I think its fine for now
        let mut tx_iter = tx.unwrap_or(&[0_u8; 0]).iter().copied();

        loop {
            if InterruptFlag0::is_transmit_fifo_threshold_level() {
                if Self::write_fifo(&mut tx_iter) == 0 {
                    break;
                }

                unsafe { InterruptFlag0::clear_transmit_fifo_threshold_level() };
            }

            if InterruptFlag0::is_error_condition() {
                Self::send_bus_event(I2CBusControlEvent::Stop)?;
                return Err(ErrorKind::ComError);
            }
        }

        unsafe {
            InterruptFlag0::clear_transfer_complete_flag();
            InterruptFlag0::clear_receive_fifo_threshold_level();
        }

        let mut bytes_written = 0;
        if let Some(rx) = rx {
            let transaction_size = if rx.len() >= MAX_I2C_FIFO_TRANSACTION {
                0
            } else {
                rx.len() as u8
            };
            unsafe { ReceiveControl1::set_receive_fifo_transaction_size(transaction_size) };

            Self::send_bus_event(I2CBusControlEvent::Start);
            while MasterControl::is_send_repeated_start_condition() {}

            Self::send_address_with_rw(address, false);

            while bytes_written <= rx.len() {
                if InterruptFlag0::is_receive_fifo_threshold_level()
                    || InterruptFlag0::is_transfer_complete()
                {
                    bytes_written += Self::read_fifo(&mut rx[bytes_written..]);
                    unsafe { InterruptFlag0::clear_receive_fifo_threshold_level() };
                }

                if InterruptFlag0::is_error_condition() {
                    Self::send_bus_event(I2CBusControlEvent::Stop)?;
                    return Err(ErrorKind::ComError);
                }

                if InterruptFlag0::is_transfer_complete()
                    && bytes_written <= rx.len()
                    && FIFOLengthRegister::get_receive_fifo_len() == 0
                {
                    let bytes_diff = rx.len() - bytes_written;
                    let transaction_size = if bytes_diff > MAX_I2C_FIFO_TRANSACTION {
                        0
                    } else {
                        bytes_diff as u8
                    };

                    unsafe {
                        ReceiveControl1::set_receive_fifo_transaction_size(transaction_size);
                        Self::send_bus_event(I2CBusControlEvent::Restart)?;
                        InterruptFlag0::clear_transfer_complete_flag();
                        Self::send_address_with_rw(address, false);
                    }
                }
            }
        }

        Self::send_bus_event(I2CBusControlEvent::Stop)?;
        while !InterruptFlag0::is_slave_mode_stop_condition() {}
        while !InterruptFlag0::is_transfer_complete() {}

        unsafe {
            InterruptFlag0::clear_transfer_complete_flag();
            InterruptFlag0::clear_slave_mode_stop_condition();
        }

        if InterruptFlag0::is_error_condition() {
            Err(ErrorKind::ComError)
        } else {
            Ok(())
        }
    }

    fn set_freq(hz: usize) -> Result<usize> {
        registers!(mmio::I2C_PORT_1);

        if hz > MAX_I2C_HIGHSPEED_CLOCK_TIME {
            return Err(ErrorKind::BadParam);
        }

        if hz <= MAX_I2C_HIGHSPEED_CLOCK_TIME && hz > MAX_I2C_FASTPLUS_CLOCK_TIME {
            todo!("Highspeed I2C Mode is currently not supported");
        }

        let peripheral_clock = core_peripheral_clock() as usize;
        let ticks_total = peripheral_clock / hz;
        let high_clock_time = (ticks_total >> 1) - 1;
        let low_clock_time = (ticks_total >> 1) - 1;

        let high_clock_roundover = ticks_total % 2;

        // The clock time should always be a valid value
        if low_clock_time == 0 || high_clock_time == 0 {
            return Err(ErrorKind::BadParam);
        }

        unsafe {
            HighSCLControl::set_clock_high_time((high_clock_time + high_clock_roundover) as u16);
            LowSCLControl::set_clock_low_time(low_clock_time as u16);
        }

        Ok(Self::get_freq())
    }

    fn get_freq() -> usize {
        registers!(mmio::I2C_PORT_1);

        if ControlRegister::is_high_speed_mode_enabled() {
            todo!("Highspeed I2C Mode is currently not supported");
        }

        let cycles_low = LowSCLControl::get_clock_low_time();
        let cycles_high = HighSCLControl::get_clock_high_time();

        debug_assert_ne!(cycles_low, 0, "Cycles low should be larger then 0!");
        debug_assert_ne!(cycles_high, 0, "Cycles High should be larger then 0!");

        let cycles_total = cycles_low + cycles_high;

        (core_peripheral_clock() as usize) / (cycles_total as usize)
    }

    fn write_fifo<Bytes>(tx: &mut Bytes) -> usize
    where
        Bytes: Iterator<Item = u8>,
    {
        registers!(mmio::I2C_PORT_1);

        let current_fifo_level = FIFOLengthRegister::get_transmit_fifo_len() as usize;
        let max_fifo_level = FIFOLengthRegister::MAX_FIFO_TRANSMIT_LEN;
        let fifo_free = max_fifo_level - current_fifo_level;
        let mut bytes_written = 0;

        for i in 0..fifo_free {
            let Some(data) = tx.next() else {
                return bytes_written;
            };

            unsafe {
                DataRegister::write_fifo_data(data);
            }

            bytes_written += 1;
        }

        bytes_written
    }

    fn read_fifo(rx: &mut [u8]) -> usize {
        registers!(mmio::I2C_PORT_1);

        let current_fifo_level = FIFOLengthRegister::get_receive_fifo_len() as usize;
        let max_fifo_level = FIFOLengthRegister::MAX_FIFO_RECEIVE_LEN;
        let fifo_free = max_fifo_level - current_fifo_level;
        let max_receive = fifo_free.min(rx.len());

        for data in rx.iter_mut().take(max_receive) {
            *data = DataRegister::read() as u8;
        }

        max_receive
    }

    fn send_address_with_rw(address: usize, is_writting: bool) {
        registers!(mmio::I2C_PORT_1);
        let writting_value = if is_writting { 0 } else { 1 };
        // TODO: We should check the state of the FIFO before adding data to it!
        //       What if the FIFO is full, we do not want to loose data here.
        unsafe {
            DataRegister::write_fifo_data((address << 1 | writting_value) as u8);
        }
    }

    fn send_bus_event(event: I2CBusControlEvent) -> Result<()> {
        registers!(mmio::I2C_PORT_1);
>>>>>>> 77d25c24
        match event {
            I2CBusControlEvent::Start => unsafe {
                MasterControl::activate_start_master_mode_transfer();
            },
            I2CBusControlEvent::Restart => unsafe {
                MasterControl::activate_send_repeated_start_condition();
            },
            I2CBusControlEvent::Stop => unsafe {
                MasterControl::activate_send_stop_condition();
            },
        }

        Ok(())
    }

    pub fn clear_rx_fifo() {
        registers!(mmio::I2C_PORT_1);
        unsafe {
            ReceiveControl0::activate_flush_receive_fifo();
        }

        while ReceiveControl0::is_flush_receive_fifo() {}
    }

    pub fn clear_tx_fifo() {
        registers!(mmio::I2C_PORT_1);
        unsafe {
            TransmitControl0::activate_transmit_fifo_flush();
        }

        while TransmitControl0::is_transmit_fifo_flush() {}
    }

    pub fn set_rx_fifo_threshold(threshold: usize) {
        registers!(mmio::I2C_PORT_1);
        debug_assert!(
            threshold <= 8,
            "Cannot set the bytes threshold {threshold} over the max register threshold of 8!"
        );

        unsafe {
            ReceiveControl0::set_receive_fifo_threshold_level(threshold as u8);
        }
    }

    pub fn set_tx_fifo_threshold(threshold: usize) {
        registers!(mmio::I2C_PORT_1);
        debug_assert!(
            threshold <= 7,
            "Cannot set the bytes threshold {threshold} over the max register threshold of 8!"
        );

        unsafe {
            TransmitControl0::set_transmit_fifo_threshold_level(threshold as u8);
        }
    }

    pub fn enable_master(flag: bool) -> Result<()> {
        registers!(mmio::I2C_PORT_1);

        if flag {
            // Another Master is currently controlling the bus,
            // we should not enable master mode!
            if StatusRegister::is_transaction_active() {
                return Err(ErrorKind::BadState);
            }

            unsafe {
                ControlRegister::set_master_mode_enable(true);
            }
        } else {
            unsafe {
                ControlRegister::set_master_mode_enable(false);
            }
        }

        Ok(())
    }

    pub fn bus_recover(retry_count: usize) -> Result<()> {
        registers!(mmio::I2C_PORT_1);

        // Save the state so we can restore it
        let state_prior = ControlRegister::read();

        // Switch to Software Mode, and enable the I2C bus
        unsafe {
            ControlRegister::set_software_i2c_mode(true);
            ControlRegister::set_i2c_peripheral_enable(true);
        }

        let release_scl_and_sda = || unsafe {
            ControlRegister::set_scl_hardware_pin_released(true);
            ControlRegister::set_sda_hardware_pin_released(true);
        };

        let mut success = false;
        // Lets try and recover the bus
        for _ in 0..retry_count {
            microcontroller_delay(10);

            // Pull SCL low
            unsafe {
                ControlRegister::set_scl_hardware_pin_released(false);
            }

            microcontroller_delay(10);

            // If SCL is high we were unable to pull the bus low
            if ControlRegister::get_scl_pin() {
                release_scl_and_sda();
                continue;
            }

            microcontroller_delay(10);

            unsafe {
                ControlRegister::set_scl_hardware_pin_released(true);
            }

            microcontroller_delay(10);

            // If SCL is low we were unable to release the bus
            if !ControlRegister::get_scl_pin() {
                release_scl_and_sda();
                continue;
            }

            microcontroller_delay(10);

            unsafe {
                ControlRegister::set_sda_hardware_pin_released(false);
            }

            microcontroller_delay(10);

            // If SDA is high we were unable to pull the bus low
            if ControlRegister::get_sda_pin() {
                release_scl_and_sda();
                continue;
            }

            microcontroller_delay(10);

            unsafe {
                ControlRegister::set_sda_hardware_pin_released(true);
            }

            microcontroller_delay(10);

            // If SDA is low we were unable to pull release the bus
            if !ControlRegister::get_sda_pin() {
                release_scl_and_sda();
                continue;
            }

            // We where able to take control over the bus!
            success = true;
            break;
        }

        // We could not take control over the bus
        if !success {
            return Err(ErrorKind::ComError);
        }

        unsafe {
            ControlRegister::write(state_prior);
        }

        Ok(())
    }
}<|MERGE_RESOLUTION|>--- conflicted
+++ resolved
@@ -95,11 +95,7 @@
 /// # I2C Bus Control Event
 /// Send a event marker to the I2C bus.
 ///
-<<<<<<< HEAD
 /// Event markers are messages (really just state changes) that significant
-=======
-/// Event markers are messages (really just state changes) that signify
->>>>>>> 77d25c24
 /// a device that some operation is occurring. For example, you can send
 /// either `START`, `RESTART` (kinda), or `STOP` over the I2C bus.
 ///
@@ -236,18 +232,13 @@
 
         Ok(())
     }
-
-<<<<<<< HEAD
-    fn master_transaction(
-=======
+  
     pub fn master_transaction(
->>>>>>> 77d25c24
         &self,
         address: usize,
         rx: Option<&mut [u8]>,
         tx: Option<&[u8]>,
     ) -> Result<()> {
-<<<<<<< HEAD
         let reading = rx.is_some();
         let writing = tx.is_some();
 
@@ -262,8 +253,7 @@
         if !self.master_enabled {
             return Err(ErrorKind::BadState);
         }
-
-=======
+      
         registers!(mmio::I2C_PORT_1);
         let reading = rx.is_some();
         let writing = tx.is_some();
@@ -462,7 +452,6 @@
 
     fn send_bus_event(event: I2CBusControlEvent) -> Result<()> {
         registers!(mmio::I2C_PORT_1);
->>>>>>> 77d25c24
         match event {
             I2CBusControlEvent::Start => unsafe {
                 MasterControl::activate_start_master_mode_transfer();
