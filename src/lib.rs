#![no_std]
pub mod bits;
pub mod error;
pub mod i2c;
pub mod memory_map;
pub mod registers;
<<<<<<< HEAD
pub mod timer;
pub mod trng;

extern "C" {
    #[link_name = "SystemCoreClock"]
    pub(crate) static SYSTEM_CORE_CLOCK: u32;
}

/// # Core Peripheral Clock
/// Get the peripheral clock used for timing things like I2C and UART for the CPU.
pub(crate) fn core_peripheral_clock() -> u32 {
    unsafe { SYSTEM_CORE_CLOCK / 2 }
}
=======
pub mod uart;
>>>>>>> 74407b61

/// # Const Assert
/// Assert in a const context, useful for making sure that
/// provided constants fall in expected range.
#[macro_export]
macro_rules! const_assert {
    (STRUCT, $($tt:tt)*) => {
        #[allow(unused)]
        const CONST_ASSERT_VALUE: () = assert!($($tt)*);
    };
    ($($tt:tt)*) => {
        const _: () = assert!($($tt)*);
    };
}<|MERGE_RESOLUTION|>--- conflicted
+++ resolved
@@ -4,7 +4,7 @@
 pub mod i2c;
 pub mod memory_map;
 pub mod registers;
-<<<<<<< HEAD
+pub mod uart;
 pub mod timer;
 pub mod trng;
 
@@ -18,9 +18,9 @@
 pub(crate) fn core_peripheral_clock() -> u32 {
     unsafe { SYSTEM_CORE_CLOCK / 2 }
 }
-=======
-pub mod uart;
->>>>>>> 74407b61
+
+
+
 
 /// # Const Assert
 /// Assert in a const context, useful for making sure that
