--- conflicted
+++ resolved
@@ -145,87 +145,6 @@
     /// Choose to enable or disable `CTS` (Clear To Send)
     /// - 0: Enabled
     /// - 1: Disabled
-<<<<<<< HEAD
-    set_cts_sampling_disable,
-    /// # Check `CTS` Sampling Disable
-    /// Check the current state of CT disable
-    /// - 0: Enabled
-    /// - 1: Disabled
-    check_cts_sampling_disable}
-
-    bit_impl! {6, RW,
-    /// # Set Parity Value
-    set_parity_value,
-    /// # Check Parity Value
-    check_parity_value}
-
-    bit_impl! {5, RW,
-    /// # Parity Odd Even Select
-    set_parity_odd_even,
-    /// # Check Parity Odd Even Select
-    check_parity_odd_even}
-
-    bit_impl! {4, RW,
-    /// # Set Transmit Parity Generation Enable
-    set_transmit_parity_generation_enable,
-    /// # Check Transmit Parity Generation Enable
-    check_transmit_parity_genration_enable}
-
-    bit_impl! {0..=3, RW u8,
-    /// # Set Receive FIFO Threshold
-    set_recieve_fifo_threshold,
-    /// # Check Receive FIFO Threshold
-    check_recieve_fifo_threshold}
-}
-
-/// # UART Status Register
-/// The UART Status Register. See page 182, table 12-9
-pub struct StatusRegister<const PORT_PTR: usize> {}
-reg_impl!(RO, StatusRegister, uro::UART_STATUS);
-
-impl<const PORT_PTR: usize> StatusRegister<PORT_PTR> {
-    bit_impl! {12..=15, RO u8,
-    /// # Transmit FIFO Level
-    get_transmit_fifo_level}
-
-    bit_impl! {8..=11, RO u8,
-    /// # Receive FIFO Level
-    get_receive_fifo_level}
-
-    bit_impl! {7, RO,
-    /// # Transmit FIFO Full
-    is_transmit_fifo_full}
-
-    bit_impl! {6, RO,
-    /// # Transmit FIFO Empty
-    is_transmit_fifo_empty}
-
-    bit_impl! {5, RO,
-    /// # Receive FIFO Full
-    is_receive_fifo_full}
-
-    bit_impl! {4, RO,
-    /// # Receive FIFO Empty
-    is_receive_fifo_empty}
-
-    bit_impl! {1, RO,
-    /// # Receive Busy
-    is_receive_busy}
-
-    bit_impl! {0, RO,
-    /// # Transmit Busy
-    is_transmit_busy}
-}
-
-/// # UART Interrupt Enable Register
-/// The UART Interrupt Enable Register. See page 182, table 12-10
-pub struct InterruptEnableRegister<const PORT_PTR: usize> {}
-reg_impl!(RW, InterruptEnableRegister, uro::UART_INT_EN);
-
-impl<const PORT_PTR: usize> InterruptEnableRegister<PORT_PTR> {
-    bit_impl! {6, RW,
-    /// # Set Transmit FIFO Half-Empty Event Interrupt Enable
-=======
     #[bit(7, RW, uro::UART_CTRL)]
     cts_sampling_disable,
 
@@ -344,7 +263,6 @@
     /// - 0: Disabled
     /// - 1: Enabled
     #[bit(6, RW, uro::UART_INT_EN)]
->>>>>>> 4bcef81d
     set_transmit_fifo_half_empty_event,
 
 
@@ -436,14 +354,7 @@
     #[bit(0, RW1C, uro::UART_INTERRUPT_FL)]
     get_receive_frame_error_interrupt_flag,
 
-
-<<<<<<< HEAD
-impl<const PORT_PTR: usize> ClockDivisorRegister<PORT_PTR> {
-    bit_impl! {0..=19, RW u32,
-    /// FIXME These are not named correctly, set returns a value and vis versa
-=======
     /// The UART Clock Divisor Register. See Page 183-184, Table 12-12
->>>>>>> 4bcef81d
     /// # Get Baud Rate Divisor
     /// The divisor for generating the baud tick from baud clock
     #[bit(0..=19, RW, uro::UART_CLKDIV)]
@@ -503,17 +414,6 @@
     #[bit(8, RO, uro::UART_FIFO)]
     get_receive_fifo_byte_parity,
 
-<<<<<<< HEAD
-    bit_impl! {0..=7, RO u8,
-    /// # Get Receive FIFO Data
-    get_receive_fifo_data}
-    bit_impl! {0..=7, WO u8,
-    /// # Set Transmit FIFO Data
-    set_transmit_fifo_data}
-}
-=======
->>>>>>> 4bcef81d
-
     /// Get/Set Transmit/Receive FIFO Data
     /// Sets outbound FIFO and Gets inbound FIFO data
     #[bit(0..=7, RW, uro::UART_FIFO)]
